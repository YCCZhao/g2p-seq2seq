# Copyright 2016 AC Technologies LLC. All Rights Reserved.
#
# Licensed under the Apache License, Version 2.0 (the "License");
# you may not use this file except in compliance with the License.
# You may obtain a copy of the License at
#
#     http://www.apache.org/licenses/LICENSE-2.0
#
# Unless required by applicable law or agreed to in writing, software
# distributed under the License is distributed on an "AS IS" BASIS,
# WITHOUT WARRANTIES OR CONDITIONS OF ANY KIND, either express or implied.
# See the License for the specific language governing permissions and
# limitations under the License.
# ==============================================================================

"""Module for registering custom Grapheme-to-Phoneme problem in tensor2tensor.
"""
from __future__ import absolute_import
from __future__ import division
from __future__ import print_function

import os
import random
import re
from collections import OrderedDict
import tensorflow as tf

from tensorflow.python.data.ops import dataset_ops as dataset_ops
from g2p_seq2seq import g2p_encoder
from tensor2tensor.data_generators import problem
from tensor2tensor.data_generators import text_encoder
from tensor2tensor.utils import registry
from tensor2tensor.data_generators import generator_utils
from tensor2tensor.data_generators import text_problems

EOS = text_encoder.EOS_ID


@registry.register_problem
class GraphemeToPhonemeProblem(text_problems.Text2TextProblem):
  """Problem spec for cmudict PRONALSYL Grapheme-to-Phoneme translation."""

  def __init__(self, model_dir, train_path=None, dev_path=None, test_path=None,
               cleanup=False):
    """Create a Problem.

    Args:
      was_reversed: bool, whether to reverse inputs and targets.
      was_copy: bool, whether to copy inputs to targets. Can be composed with
        was_reversed so that if both are true, the targets become the inputs,
        which are then copied to targets so that the task is targets->targets.
    """
    super(GraphemeToPhonemeProblem, self).__init__()
    self._encoders = None
    self._hparams = None
    self._feature_info = None
    self._model_dir = model_dir
    self.train_path, self.dev_path, self.test_path = train_path, dev_path,\
        test_path
    vocab_filename = os.path.join(self._model_dir, "vocab.g2p")
    if train_path:
      self.train_path, self.dev_path, self.test_path = create_data_files(
          init_train_path=train_path, init_dev_path=dev_path,
          init_test_path=test_path,cleanup=cleanup)
      self.source_vocab, self.target_vocab = g2p_encoder.load_create_vocabs(
          vocab_filename, train_path=self.train_path, dev_path=self.dev_path,
          test_path=self.test_path)
    elif not os.path.exists(os.path.join(self._model_dir, "checkpoint")):
<<<<<<< HEAD
      raise Exception("Model not found in {}".format(self._model_dir))
=======
      raise StandardError("Model not found in {}".format(self._model_dir))
    elif not os.path.exists(vocab_filename):
      raise StandardError("Vocabulary file {} not found."
                          .format(vocab_filename))
>>>>>>> 170ce467
    else:
      self.source_vocab, self.target_vocab = g2p_encoder.load_create_vocabs(
          vocab_filename)

  def generator(self, data_path, source_vocab, target_vocab):
    """Generator for the training and evaluation data.
    Generate source and target data from a single file.

    Args:
      data_path: The path to data file.
      source_vocab: the object of GraphemePhonemeEncoder class with encode and
        decode functions for symbols from source file.
      target_vocab: the object of GraphemePhonemeEncoder class with encode and
        decode functions for symbols from target file.

    Yields:
      dicts with keys "inputs" and "targets", with values being lists of token
      ids.
    """
    return self.tabbed_generator(data_path, source_vocab, target_vocab, EOS)

  def filepattern(self, data_dir, dataset_split, shard=None):
    if not (".preprocessed" in dataset_split):
      return os.path.join(self._model_dir, dataset_split + ".preprocessed")
    return os.path.join(data_dir, dataset_split)

  @property
  def input_space_id(self):
    return 0

  @property
  def target_space_id(self):
    return 0

  @property
  def num_shards(self):
    return 1

  @property
  def use_subword_tokenizer(self):
    return False

  @property
  def is_character_level(self):
    return False

  @property
  def targeted_vocab_size(self):
    return None

  @property
  def vocab_name(self):
    return None

  def generate_preprocess_data(self):
    """Generate and save preprocessed data as TFRecord files.

    Args:
      train_path: the path to the train data file.
      eval_path: the path to the evaluation data file.

    Returns:
      train_preprocess_path: the path where the preprocessed train data
          was saved.
      eval_preprocess_path: the path where the preprocessed evaluation data
          was saved.
    """
    train_preprocess_path = os.path.join(self._model_dir, "train.preprocessed")
    eval_preprocess_path = os.path.join(self._model_dir, "eval.preprocessed")
    train_gen = self.generator(self.train_path, self.source_vocab,
                               self.target_vocab)
    eval_gen = self.generator(self.dev_path, self.source_vocab,
                              self.target_vocab)

    generate_preprocess_files(train_gen, eval_gen, train_preprocess_path,
                              eval_preprocess_path)
    return train_preprocess_path, eval_preprocess_path

  def get_feature_encoders(self, data_dir=None):
    if self._encoders is None:
      self._encoders = self.feature_encoders()
    return self._encoders

  def feature_encoders(self):
    targets_encoder = self.target_vocab
    if self.has_inputs:
      inputs_encoder = self.source_vocab
      return {"inputs": inputs_encoder, "targets": targets_encoder}
    return {"targets": targets_encoder}

  def tabbed_generator(self, source_path, source_vocab, target_vocab, eos=None):
    r"""Generator for sequence-to-sequence tasks using tabbed files.

    Tokens are derived from text files where each line contains both
    a source and a target string. The two strings are separated by a tab
    character ('\t'). It yields dictionaries of "inputs" and "targets" where
    inputs are characters from the source lines converted to integers, and
    targets are characters from the target lines, also converted to integers.

    Args:
      source_path: path to the file with source and target sentences.
      source_vocab: a SubwordTextEncoder to encode the source string.
      target_vocab: a SubwordTextEncoder to encode the target string.
      eos: integer to append at the end of each sequence (default: None).
    Yields:
      A dictionary {"inputs": source-line, "targets": target-line} where
      the lines are integer lists converted from characters in the file lines.
    """
    eos_list = [] if eos is None else [eos]
    with tf.gfile.GFile(source_path, mode="r") as source_file:
      for line_idx, line in enumerate(source_file):
        if line:
          source, target = split_graphemes_phonemes(line)
          if not (source and target):
            tf.logging.warning("Invalid data format in line {} in {}:\n"
                "{}\nGraphemes and phonemes should be separated by white space."
                .format(line_idx, source_path, line))
            continue
          source_ints = source_vocab.encode(source) + eos_list
          target_ints = target_vocab.encode(target) + eos_list
          yield {"inputs": source_ints, "targets": target_ints}


  def dataset(self,
              mode,
              data_dir=None,
              num_threads=None,
              output_buffer_size=None,
              shuffle_files=None,
              hparams=None,
              preprocess=True,
              dataset_split=None,
              shard=None,
              partition_id=0,
              num_partitions=1):
    """Build a Dataset for this problem.

    Args:
      mode: tf.estimator.ModeKeys; determines which files to read from.
      data_dir: directory that contains data files.
      num_threads: int, number of threads to use for decode and preprocess
        Dataset.map calls.
      output_buffer_size: int, how many elements to prefetch in Dataset.map
        calls.
      shuffle_files: whether to shuffle input files. Default behavior (i.e. when
        shuffle_files=None) is to shuffle if mode == TRAIN.
      hparams: tf.contrib.training.HParams; hparams to be passed to
        Problem.preprocess_example and Problem.hparams. If None, will use a
        default set that is a no-op.
      preprocess: bool, whether to map the Dataset through
        Problem.preprocess_example.
      dataset_split: tf.estimator.ModeKeys + ["test"], which split to read data
        from (TRAIN:"-train", EVAL:"-dev", "test":"-test"). Defaults to mode.
      shard: int, if provided, will only read data from the specified shard.

    Returns:
      Dataset containing dict<feature name, Tensor>.
    """
    if dataset_split or (mode in ["train", "eval"]):
      # In case when pathes to preprocessed files pointed out or if train mode
      # launched, we save preprocessed data first, and then create dataset from
      # that files.
      dataset_split = dataset_split or mode
      assert data_dir

      if not hasattr(hparams, "data_dir"):
        hparams.add_hparam("data_dir", data_dir)
      if not hparams.data_dir:
        hparams.data_dir = data_dir
      # Construct the Problem's hparams so that items within it are accessible
      _ = self.get_hparams(hparams)

      data_fields, data_items_to_decoders = self.example_reading_spec()
      if data_items_to_decoders is None:
        data_items_to_decoders = {
            field: tf.contrib.slim.tfexample_decoder.Tensor(field)
            for field in data_fields}

      is_training = mode == tf.estimator.ModeKeys.TRAIN
      data_filepattern = self.filepattern(data_dir, dataset_split, shard=shard)
      tf.logging.info("Reading data files from %s", data_filepattern)
      data_files = tf.contrib.slim.parallel_reader.get_data_files(
          data_filepattern)
      if shuffle_files or shuffle_files is None and is_training:
        random.shuffle(data_files)

    else:
      # In case when pathes to preprocessed files not pointed out, we create
      # dataset from generator object.
      eos_list = [] if EOS is None else [EOS]
      data_list = []
      with tf.gfile.GFile(self.test_path, mode="r") as source_file:
        for line in source_file:
          if line:
            if "\t" in line:
              parts = line.split("\t", 1)
              source, target = parts[0].strip(), parts[1].strip()
              source_ints = self.source_vocab.encode(source) + eos_list
              target_ints = self.target_vocab.encode(target) + eos_list
              data_list.append({"inputs":source_ints, "targets":target_ints})
            else:
              source_ints = self.source_vocab.encode(line) + eos_list
              data_list.append(generator_utils.to_example(
                  {"inputs":source_ints}))

      gen = Gen(self.generator(self.test_path, self.source_vocab,
                               self.target_vocab))
      dataset = dataset_ops.Dataset.from_generator(gen, tf.string)

      preprocess = False

    def decode_record(record):
      """Serialized Example to dict of <feature name, Tensor>."""
      decoder = tf.contrib.slim.tfexample_decoder.TFExampleDecoder(
          data_fields, data_items_to_decoders)

      decode_items = list(data_items_to_decoders)
      decoded = decoder.decode(record, items=decode_items)
      return dict(zip(decode_items, decoded))

    def _preprocess(example):
      """Whether preprocess data into required format."""
      example = self.preprocess_example(example, mode, hparams)
      self.maybe_reverse_features(example)
      self.maybe_copy_features(example)
      return example

    dataset = (tf.data.Dataset.from_tensor_slices(data_files)
               .interleave(lambda x:
                   tf.data.TFRecordDataset(x).map(decode_record,
                                                  num_parallel_calls=4),
                   cycle_length=4, block_length=16))

    if preprocess:
      dataset = dataset.map(_preprocess, num_parallel_calls=4)

    return dataset


class Gen:
  """Generator class for dataset creation.
  Function dataset_ops.Dataset.from_generator() required callable generator
  object."""

  def __init__(self, gen):
    """ Initialize generator."""
    self._gen = gen

  def __call__(self):
    for case in self._gen:
      source_ints = case["inputs"]
      target_ints = case["targets"]
      yield generator_utils.to_example({"inputs":source_ints,
                                        "targets":target_ints})


def generate_preprocess_files(train_gen, dev_gen, train_preprocess_path,
                              dev_preprocess_path):
  """Generate cases from a generators and save as TFRecord files.

  Generated cases are transformed to tf.Example protos and saved as TFRecords
  in sharded files named output_dir/output_name-00..N-of-00..M=num_shards.

  Args:
    train_gen: a generator yielding (string -> int/float/str list) train data.
    dev_gen: a generator yielding development data.
    train_preprocess_path: path to the file where preprocessed train data
        will be saved.
    dev_preprocess_path: path to the file where preprocessed development data
        will be saved.
  """
  if dev_gen:
    gen_file(train_gen, train_preprocess_path)
    gen_file(dev_gen, dev_preprocess_path)
  else:
    # In case when development generator was not given, we create development
    # preprocess file from train generator.
    train_writer = tf.python_io.TFRecordWriter(train_preprocess_path)
    dev_writer = tf.python_io.TFRecordWriter(dev_preprocess_path)
    line_counter = 1
    for case in train_gen:
      sequence_example = generator_utils.to_example(case)
      if line_counter % 20 == 0:
        dev_writer.write(sequence_example.SerializeToString())
      else:
        train_writer.write(sequence_example.SerializeToString())
      line_counter += 1
    train_writer.close()
    dev_writer.close()


def gen_file(generator, output_file_path):
  """Generate cases from generator and save as TFRecord file.

  Args:
    generator: a generator yielding (string -> int/float/str list) data.
    output_file_path: path to the file where preprocessed data will be saved.
  """
  writer = tf.python_io.TFRecordWriter(output_file_path)
  for case in generator:
    sequence_example = generator_utils.to_example(case)
    writer.write(sequence_example.SerializeToString())
  writer.close()


def create_data_files(init_train_path, init_dev_path, init_test_path,
                      cleanup=False):
  """Create train, development and test data files from initial data files
  in case when not provided development or test data files or active cleanup
  flag.

  Args:
    init_train_path: path to the train data file.
    init_dev_path: path to the development data file.
    init_test_path: path to the test data file.
    cleanup: flag indicating whether to cleanup datasets from stress and
             comments.

  Returns:
    train_path: path to the new train data file generated from initially
      provided data.
    dev_path: path to the new development data file generated from initially
      provided data.
    test_path: path to the new test data file generated from initially
      provided data.
  """
  train_path, dev_path, test_path = init_train_path, init_dev_path,\
      init_test_path

  if (init_dev_path and init_test_path and os.path.exists(init_dev_path) and
      os.path.exists(init_test_path)):
    if not cleanup:
      return init_train_path, init_dev_path, init_test_path

  else:
    train_path = init_train_path + ".part.train"
    if init_dev_path:
      if not os.path.exists(init_dev_path):
        raise IOError("File {} not found.".format(init_dev_path))
    else:
      dev_path = init_train_path + ".part.dev"

    if init_test_path:
      if not os.path.exists(init_test_path):
        raise IOError("File {} not found.".format(init_test_path))
    else:
      test_path = init_train_path + ".part.test"

  if cleanup:
    train_path += ".cleanup"
    dev_path += ".cleanup"
    test_path += ".cleanup"

  train_dic, dev_dic, test_dic = OrderedDict(), OrderedDict(), OrderedDict()

  source_dic = collect_pronunciations(source_path=init_train_path,
                                      cleanup=cleanup)
  if init_dev_path:
    dev_dic = collect_pronunciations(source_path=init_dev_path,
                                     cleanup=cleanup)
  if init_test_path:
    test_dic = collect_pronunciations(source_path=init_test_path,
                                      cleanup=cleanup)

  #Split dictionary to train, validation and test (if not assigned).
  for word_counter, (word, pronunciations) in enumerate(source_dic.items()):
    if word_counter % 20 == 19 and not init_dev_path:
      dev_dic[word] = pronunciations
    elif ((word_counter % 20 == 18 or word_counter % 20 == 17) and
          not init_test_path):
      test_dic[word] = pronunciations
    else:
      train_dic[word] = pronunciations

  save_dic(train_dic, train_path)
  if not init_dev_path or cleanup:
    save_dic(dev_dic, dev_path)
  if not init_test_path or cleanup:
    save_dic(test_dic, test_path)
  return train_path, dev_path, test_path


def collect_pronunciations(source_path, cleanup=False):
  """Create dictionary mapping word to its different pronounciations.

  Args:
    source_path: path to the data file;
    cleanup: flag indicating whether to cleanup datasets from stress and
             comments.

  Returns:
    dic: dictionary mapping word to its pronunciations.
  """
  dic = OrderedDict()
  with tf.gfile.GFile(source_path, mode="r") as source_file:
    word_counter = 0
    for line in source_file:
      if line:
        source, target = split_graphemes_phonemes(line, cleanup=cleanup)
        if not (source, target):
          tf.logging.warning("Invalid data format in line {} in {}:\n"
              "{}\nGraphemes and phonemes should be separated by white space."
              .format(line_idx, source_path, line))
          continue
        if source in dic:
          dic[source].append(target)
        else:
          dic[source] = [target]
  return dic


def split_graphemes_phonemes(input_line, cleanup=False):
  """Split line into graphemes and phonemes.

  Args:
    input_line: raw input line;
    cleanup: flag indicating whether to cleanup datasets from stress and
             comments.

  Returns:
    graphemes: graphemes string;
    phonemes: phonemes string.
  """
  line = input_line
  if cleanup:
    clean_pattern = re.compile(r"(\[.*\]|\{.*\}|\(.*\)|#.*)")
    stress_pattern = re.compile(r"(?<=[a-zA-Z])\d+")
    line = re.sub(clean_pattern, r"", line)
    line = re.sub(stress_pattern, r"", line)

  items = line.split()
  graphemes, phonemes = None, None
  if len(items) > 1:
    graphemes, phonemes = items[0].strip(), " ".join(items[1:]).strip()
  return graphemes, phonemes


def save_dic(dic, save_path):
  with tf.gfile.GFile(save_path, mode="w") as save_file:
    for word, pronunciations in dic.items():
      for pron in pronunciations:
        save_file.write(word + " " + pron + "\n")<|MERGE_RESOLUTION|>--- conflicted
+++ resolved
@@ -66,14 +66,7 @@
           vocab_filename, train_path=self.train_path, dev_path=self.dev_path,
           test_path=self.test_path)
     elif not os.path.exists(os.path.join(self._model_dir, "checkpoint")):
-<<<<<<< HEAD
       raise Exception("Model not found in {}".format(self._model_dir))
-=======
-      raise StandardError("Model not found in {}".format(self._model_dir))
-    elif not os.path.exists(vocab_filename):
-      raise StandardError("Vocabulary file {} not found."
-                          .format(vocab_filename))
->>>>>>> 170ce467
     else:
       self.source_vocab, self.target_vocab = g2p_encoder.load_create_vocabs(
           vocab_filename)
